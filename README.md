# Data Structures for PHP 7

[![Build Status](https://travis-ci.org/php-ds/polyfill.svg?branch=master)](https://travis-ci.org/php-ds/polyfill)
[![Packagist](https://img.shields.io/packagist/v/php-ds/php-ds.svg)](https://packagist.org/packages/php-ds/php-ds)

This is a compatibility polyfill for the [extension](https://github.com/php-ds/extension). You should include this package as a dependency of your project
to ensure that your codebase would still be functional in an environment where the extension is not installed. The polyfill will not be loaded if the extension is installed and enabled.

## Install

```bash
composer require php-ds/php-ds
```

<<<<<<< HEAD
You can also *require* that the extension be installed using `ext-ds`. 

=======
>>>>>>> 5456b111
## Test

```
composer install
composer test
```

Make sure that the *ds* extension is not enabled, as the polyfill will not be loaded if it is. 
The test output will indicate whether the extension is active.

## Contributing

Please see [CONTRIBUTING](CONTRIBUTING.md) for more information.

### Credits

- [Rudi Theunissen](https://github.com/rtheunissen)
- [Joe Watkins](https://github.com/krakjoe)

### License

The MIT License (MIT). Please see [LICENSE](LICENSE.md) for more information.<|MERGE_RESOLUTION|>--- conflicted
+++ resolved
@@ -12,11 +12,8 @@
 composer require php-ds/php-ds
 ```
 
-<<<<<<< HEAD
 You can also *require* that the extension be installed using `ext-ds`. 
 
-=======
->>>>>>> 5456b111
 ## Test
 
 ```
